--- conflicted
+++ resolved
@@ -1,7 +1,8 @@
 import PropTypes from 'prop-types';
 import React from 'react';
 import styled, {css} from 'react-emotion';
-import {withTheme} from 'theming';
+import {withTheme} from 'emotion-theming';
+import classNames from 'classnames';
 import {Link} from 'react-router';
 
 import {Metadata} from '../proptypes';
@@ -25,12 +26,8 @@
       culprit: PropTypes.string,
     }),
     includeLink: PropTypes.bool,
-<<<<<<< HEAD
-    hideIcons: PropTypes.bool
-=======
     hideIcons: PropTypes.bool,
     hideLevel: PropTypes.bool,
->>>>>>> c0024691
   };
 
   static defaultProps = {
@@ -78,27 +75,17 @@
 
   render() {
     let {className} = this.props;
+    let cx = classNames('event-issue-header', className);
     let message = this.getMessage();
 
     return (
-<<<<<<< HEAD
-      <div className={className}>
-        <Title>
-          {this.getTitle()}
-        </Title>
-        {message &&
+      <div className={cx}>
+        <Title>{this.getTitle()}</Title>
+        {message && (
           <Message>
             <span>{message}</span>
-          </Message>}
-=======
-      <div className={cx}>
-        <h3 className="truncate">{this.getTitle()}</h3>
-        {message && (
-          <div className="event-message truncate">
-            <span className="message">{message}</span>
-          </div>
+          </Message>
         )}
->>>>>>> c0024691
       </div>
     );
   }
