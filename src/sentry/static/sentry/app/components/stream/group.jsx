import jQuery from 'jquery';
import PropTypes from 'prop-types';
import React from 'react';
<<<<<<< HEAD
import styled from 'react-emotion';
import {withTheme} from 'theming';
import {Flex, Box} from 'grid-emotion';
=======
import createReactClass from 'create-react-class';
>>>>>>> c0024691
import Reflux from 'reflux';

import AssigneeSelector from '../assigneeSelector';
import Count from '../count';
import GroupChart from './groupChart';
import GroupCheckBox from './groupCheckBox';
import ProjectState from '../../mixins/projectState';
import GroupStore from '../../stores/groupStore';
import SelectedGroupStore from '../../stores/selectedGroupStore';
import ShortId from '../shortId';
import EventOrGroupHeader from '../eventOrGroupHeader';
import EventOrGroupExtraDetails from '../eventOrGroupExtraDetails';
import TimeSince from '../timeSince';

import {valueIsEqual} from '../../utils';

const StreamGroup = createReactClass({
  displayName: 'StreamGroup',

  propTypes: {
    id: PropTypes.string.isRequired,
    orgId: PropTypes.string.isRequired,
    projectId: PropTypes.string.isRequired,
    statsPeriod: PropTypes.string.isRequired,
    canSelect: PropTypes.bool,
  },

  mixins: [Reflux.listenTo(GroupStore, 'onGroupChange'), ProjectState],

  getDefaultProps() {
    return {
      canSelect: true,
      id: '',
      statsPeriod: '24h',
    };
  },

  getInitialState() {
    return {
      data: GroupStore.get(this.props.id),
    };
  },

  componentWillReceiveProps(nextProps) {
    if (nextProps.id != this.props.id) {
      this.setState({
        data: GroupStore.get(this.props.id),
      });
    }
  },

  shouldComponentUpdate(nextProps, nextState) {
    if (nextProps.statsPeriod !== this.props.statsPeriod) {
      return true;
    }
    if (!valueIsEqual(this.state.data, nextState.data)) {
      return true;
    }
    return false;
  },

  onGroupChange(itemIds) {
    if (!itemIds.has(this.props.id)) {
      return;
    }
    let id = this.props.id;
    let data = GroupStore.get(id);
    this.setState({
      data,
    });
  },

  toggleSelect(evt) {
    if (evt.target.tagName === 'A') return;
    if (evt.target.tagName === 'INPUT') return;
    if (jQuery(evt.target).parents('a').length !== 0) return;

    SelectedGroupStore.toggleSelect(this.state.data.id);
  },

  render() {
    let data = this.state.data;
    let userCount = data.userCount;

    // TODO(ckj): Implement resolved and hasSeen state

    let {id, orgId, projectId} = this.props;

    return (
<<<<<<< HEAD
      <StreamGroupRow onClick={this.toggleSelect} py={1}>
        <LevelIndicator level={data.level} />
        {this.props.canSelect &&
          <Checkbox>
            <GroupCheckBox id={data.id} />
          </Checkbox>}
        <Box
          w={[8 / 12, 8 / 12, 6 / 12]}
          pl={[1, 1, 1, 1]}
          pr={[1, 2, 2, 2]}
          flex="1"
          style={{overflow: 'hidden'}}>
=======
      <li className={className} onClick={this.toggleSelect}>
        <div className="col-md-7 col-xs-8 event-details">
          {this.props.canSelect && (
            <div className="checkbox">
              <GroupCheckBox id={data.id} />
            </div>
          )}
>>>>>>> c0024691
          <EventOrGroupHeader data={data} orgId={orgId} projectId={projectId} />
          <EventOrGroupExtraDetails
            group
            {...data}
            groupId={id}
            orgId={orgId}
            projectId={projectId}
          />
        </Box>
        <Box w={[100, 120, 160, 200]} px={(1, 2, 2, 3)}>
          {data.shortId && <GroupShortId shortId={data.shortId} />}
          {data.firstSeen &&
            <GroupTimeSinceWrapper>
              first seen <TimeSince date={data.firstSeen} suffix="ago" />
            </GroupTimeSinceWrapper>}
        </Box>
        <Box w={[100, 120, 160, 200]} px={(1, 2, 2, 3)}>
          <GroupChart id={data.id} statsPeriod={this.props.statsPeriod} data={data} />
        </Box>
        <Box w={(40, 40, 60, 70)} px={(1, 1, 2, 2)}>
          <Count value={data.count} />
        </Box>
        <Box w={(40, 40, 60, 70)} px={(1, 1, 2, 2)}>
          <Count value={userCount} />
        </Box>
        <Box w={(40, 60, 80, 80)} px={(1, 1, 2, 2)}>
          <AssigneeSelector id={data.id} />
        </Box>
      </StreamGroupRow>
    );
  },
});

const StreamGroupRow = withTheme(
  styled(Flex)`
    line-height: 1.1;
    font-size: 16px;
    position: relative;
    align-items: center;
    border-left: 1px solid ${p => p.theme.borderDark};
    border-right: 1px solid ${p => p.theme.borderDark};
    border-top: 1px solid ${p => p.theme.borderLight};
    border-bottom: 1px solid ${p => p.theme.borderLight};

    & + & {
      margin-top: -1px;
    }

    &:first-child {
      border-top-left-radius: 3px;
      border-top-right-radius: 3px;
      border-top: 1px solid ${p => p.theme.borderDark};
    }

    &:last-child {
      border-bottom-left-radius: 3px;
      border-bottom-right-radius: 3px;
      border-bottom: 1px solid ${p => p.theme.borderDark};
      box-shadow: 0 1px 0 rgba(0, 0, 0, 0.04);
    }
  `
);

const Checkbox = styled(Box)`
  width: 36px;
  padding-left: 20px;
  align-self: flex-start;

  & input[type="checkbox"] {
    margin: 0;
  }
`;

const LevelIndicator = withTheme(
  styled.div`
    position: absolute;
    top: 8px;
    left: -1px;
    width: 9px;
    height: 18px;
    border-radius: 0 3px 3px 0;

    background-color: ${p => {
    switch (p.level) {
      case 'sample':
        return p.theme.purple;
      case 'info':
        return p.theme.blue;
      case 'warning':
        return p.theme.yellowOrange;
      case 'error':
        return p.theme.orange;
      case 'fatal':
        return p.theme.red;
      default:
        return p.theme.gray2;
    }
  }}
  `
);

const GroupTimeSinceWrapper = withTheme(
  styled.span`
    font-size: 12px;
    color: ${p => p.theme.gray3};
  `
);

const GroupShortId = styled(ShortId)`
  display: block;
  font-size: 13px;
  margin-bottom: 4px;
`;

export default StreamGroup;<|MERGE_RESOLUTION|>--- conflicted
+++ resolved
@@ -1,13 +1,10 @@
 import jQuery from 'jquery';
 import PropTypes from 'prop-types';
 import React from 'react';
-<<<<<<< HEAD
+import createReactClass from 'create-react-class';
 import styled from 'react-emotion';
-import {withTheme} from 'theming';
+import {withTheme} from 'emotion-theming';
 import {Flex, Box} from 'grid-emotion';
-=======
-import createReactClass from 'create-react-class';
->>>>>>> c0024691
 import Reflux from 'reflux';
 
 import AssigneeSelector from '../assigneeSelector';
@@ -97,28 +94,20 @@
     let {id, orgId, projectId} = this.props;
 
     return (
-<<<<<<< HEAD
       <StreamGroupRow onClick={this.toggleSelect} py={1}>
         <LevelIndicator level={data.level} />
-        {this.props.canSelect &&
+        {this.props.canSelect && (
           <Checkbox>
             <GroupCheckBox id={data.id} />
-          </Checkbox>}
+          </Checkbox>
+        )}
         <Box
           w={[8 / 12, 8 / 12, 6 / 12]}
           pl={[1, 1, 1, 1]}
           pr={[1, 2, 2, 2]}
           flex="1"
-          style={{overflow: 'hidden'}}>
-=======
-      <li className={className} onClick={this.toggleSelect}>
-        <div className="col-md-7 col-xs-8 event-details">
-          {this.props.canSelect && (
-            <div className="checkbox">
-              <GroupCheckBox id={data.id} />
-            </div>
-          )}
->>>>>>> c0024691
+          style={{overflow: 'hidden'}}
+        >
           <EventOrGroupHeader data={data} orgId={orgId} projectId={projectId} />
           <EventOrGroupExtraDetails
             group
@@ -130,10 +119,11 @@
         </Box>
         <Box w={[100, 120, 160, 200]} px={(1, 2, 2, 3)}>
           {data.shortId && <GroupShortId shortId={data.shortId} />}
-          {data.firstSeen &&
+          {data.firstSeen && (
             <GroupTimeSinceWrapper>
               first seen <TimeSince date={data.firstSeen} suffix="ago" />
-            </GroupTimeSinceWrapper>}
+            </GroupTimeSinceWrapper>
+          )}
         </Box>
         <Box w={[100, 120, 160, 200]} px={(1, 2, 2, 3)}>
           <GroupChart id={data.id} statsPeriod={this.props.statsPeriod} data={data} />
@@ -187,7 +177,7 @@
   padding-left: 20px;
   align-self: flex-start;
 
-  & input[type="checkbox"] {
+  & input[type='checkbox'] {
     margin: 0;
   }
 `;
@@ -202,21 +192,21 @@
     border-radius: 0 3px 3px 0;
 
     background-color: ${p => {
-    switch (p.level) {
-      case 'sample':
-        return p.theme.purple;
-      case 'info':
-        return p.theme.blue;
-      case 'warning':
-        return p.theme.yellowOrange;
-      case 'error':
-        return p.theme.orange;
-      case 'fatal':
-        return p.theme.red;
-      default:
-        return p.theme.gray2;
-    }
-  }}
+      switch (p.level) {
+        case 'sample':
+          return p.theme.purple;
+        case 'info':
+          return p.theme.blue;
+        case 'warning':
+          return p.theme.yellowOrange;
+        case 'error':
+          return p.theme.orange;
+        case 'fatal':
+          return p.theme.red;
+        default:
+          return p.theme.gray2;
+      }
+    }};
   `
 );
 
