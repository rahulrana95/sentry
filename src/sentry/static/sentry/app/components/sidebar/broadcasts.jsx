import PropTypes from 'prop-types';
import React from 'react';

import createReactClass from 'create-react-class';

import ApiMixin from '../../mixins/apiMixin';
import LoadingIndicator from '../loadingIndicator';
import {t} from '../../locale';

import SidebarItem from './sidebarItem';
import SidebarPanel from './sidebarPanel';
import SidebarPanelItem from './sidebarPanelItem';

import IconSidebarWhatsNew from '../../icons/icon-sidebar-whats-new';

const MARK_SEEN_DELAY = 1000;
const POLLER_DELAY = 60000;

const Broadcasts = createReactClass({
  displayName: 'Broadcasts',

  propTypes: {
    showPanel: PropTypes.bool,
    currentPanel: PropTypes.string,
    hidePanel: PropTypes.func,
    onShowPanel: PropTypes.func.isRequired,
  },

  mixins: [ApiMixin],

  getInitialState() {
    return {
      broadcasts: [],
      loading: true,
      error: false,
    };
  },

  componentWillMount() {
    this.fetchData();
  },

  componentWillUnmount() {
    if (this.timer) {
      window.clearTimeout(this.timer);
      this.timer = null;
    }
    if (this.poller) {
      window.clearTimeout(this.poller);
      this.poller = null;
    }
  },

  remountComponent() {
    this.setState(this.getInitialState(), this.fetchData);
  },

  fetchData() {
    if (this.poller) {
      window.clearTimeout(this.poller);
    }
    this.api.request('/broadcasts/', {
      method: 'GET',
      success: data => {
        this.setState({
          broadcasts: data || [],
          loading: false,
        });
        this.poller = window.setTimeout(this.fetchData, POLLER_DELAY);
      },
      error: () => {
        this.setState({
          loading: false,
          error: true,
        });
        this.poller = window.setTimeout(this.fetchData, POLLER_DELAY);
      },
    });
  },

  onShowPanel() {
    this.timer = window.setTimeout(this.markSeen, MARK_SEEN_DELAY);
    this.props.onShowPanel();
  },

  getUnseenIds() {
    return this.state.broadcasts
      .filter(item => {
        return !item.hasSeen;
      })
      .map(item => {
        return item.id;
      });
  },

  markSeen() {
    let unseenBroadcastIds = this.getUnseenIds();
    if (unseenBroadcastIds.length === 0) return;

    this.api.request('/broadcasts/', {
      method: 'PUT',
      query: {id: unseenBroadcastIds},
      data: {
        hasSeen: '1',
      },
      success: () => {
        this.setState({
          broadcasts: this.state.broadcasts.map(item => {
            item.hasSeen = true;
            return item;
          }),
        });
      },
    });
  },

  render() {
    let {broadcasts, loading} = this.state;

    let unseenPosts = this.getUnseenIds();

    return (
      <div>
        <SidebarItem
          active={this.props.currentPanel == 'broadcasts'}
          badge={unseenPosts.length}
          icon={<IconSidebarWhatsNew size={22} />}
          label={t("What's new")}
          onClick={this.onShowPanel}
<<<<<<< HEAD
        />

        {this.props.showPanel &&
          this.props.currentPanel == 'broadcasts' &&
          <SidebarPanel
            title={t("What's new in Sentry")}
            hidePanel={this.props.hidePanel}>
            {loading
              ? <LoadingIndicator />
              : broadcasts.length === 0
                  ? <div className="sidebar-panel-empty">
                      {t('No recent updates from the Sentry team.')}
                    </div>
                  : broadcasts.map(item => {
                      return (
                        <SidebarPanelItem
                          key={item.id}
                          className={!item.hasSeen && 'unseen'}
                          title={item.title}
                          message={item.message}
                          link={item.link}
                        />
                      );
                    })}
          </SidebarPanel>}

      </div>
=======
          title="Updates from Sentry"
        >
          <span className="icon icon-globe" />
          {this.getUnseenIds() > 0 && <span className="activity-indicator" />}
        </a>
        {this.props.showPanel &&
          this.props.currentPanel == 'broadcasts' && (
            <SidebarPanel
              title={t('Recent updates from Sentry')}
              hidePanel={this.props.hidePanel}
            >
              {loading ? (
                <LoadingIndicator />
              ) : broadcasts.length === 0 ? (
                <div className="sidebar-panel-empty">
                  {t('No recent updates from the Sentry team.')}
                </div>
              ) : (
                broadcasts.map(item => {
                  return (
                    <SidebarPanelItem
                      key={item.id}
                      className={!item.hasSeen && 'unseen'}
                      title={item.title}
                      message={item.message}
                      link={item.link}
                    />
                  );
                })
              )}
            </SidebarPanel>
          )}
      </li>
>>>>>>> c0024691
    );
  },
});

export default Broadcasts;<|MERGE_RESOLUTION|>--- conflicted
+++ resolved
@@ -127,44 +127,12 @@
           icon={<IconSidebarWhatsNew size={22} />}
           label={t("What's new")}
           onClick={this.onShowPanel}
-<<<<<<< HEAD
         />
 
         {this.props.showPanel &&
-          this.props.currentPanel == 'broadcasts' &&
-          <SidebarPanel
-            title={t("What's new in Sentry")}
-            hidePanel={this.props.hidePanel}>
-            {loading
-              ? <LoadingIndicator />
-              : broadcasts.length === 0
-                  ? <div className="sidebar-panel-empty">
-                      {t('No recent updates from the Sentry team.')}
-                    </div>
-                  : broadcasts.map(item => {
-                      return (
-                        <SidebarPanelItem
-                          key={item.id}
-                          className={!item.hasSeen && 'unseen'}
-                          title={item.title}
-                          message={item.message}
-                          link={item.link}
-                        />
-                      );
-                    })}
-          </SidebarPanel>}
-
-      </div>
-=======
-          title="Updates from Sentry"
-        >
-          <span className="icon icon-globe" />
-          {this.getUnseenIds() > 0 && <span className="activity-indicator" />}
-        </a>
-        {this.props.showPanel &&
           this.props.currentPanel == 'broadcasts' && (
             <SidebarPanel
-              title={t('Recent updates from Sentry')}
+              title={t("What's new in Sentry")}
               hidePanel={this.props.hidePanel}
             >
               {loading ? (
@@ -188,8 +156,7 @@
               )}
             </SidebarPanel>
           )}
-      </li>
->>>>>>> c0024691
+      </div>
     );
   },
 });
