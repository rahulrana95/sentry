--- conflicted
+++ resolved
@@ -58,12 +58,7 @@
 
 @link-color:                  @blue;
 @link-color-hover:            @blue-dark;
-<<<<<<< HEAD
-@sidebar-bg-color:             @90;
-=======
-@header-bg-color:             #342c3e;
-
->>>>>>> 31fa276c
+@sidebar-bg-color:            @90;
 @trim:                        @gray-lightest;
 @trim-dark:                   darken(@gray-lightest, 4);
 @trim-darkest:                darken(@gray-lightest, 10);
