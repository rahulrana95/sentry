{% extends "sentry/bases/organization.html" %}

{% load crispy_forms_tags %}
{% load i18n %}

{% block org_settings_nav %}active{% endblock %}

{% block inner %}

  <h3>Settings</h3>

  <div class="box">
    <div class="box-content with-padding">
  <form class="form-stacked" action="" method="post">
    {% csrf_token %}

    {% if form.errors %}
      <div class="alert alert-error">{% trans "Please correct the errors below." %}</div>
    {% endif %}

    {{ form|as_crispy_errors }}

    <fieldset>
      {% for field in form %}
        {{ field|as_crispy_field }}
      {% endfor %}
    </fieldset>

    {% if ACCESS.is_owner and ACCESS.is_global %}
      <div class="form-group">
        <div class="pull-right" style="margin-top: 2px">
          <a href="{% url 'sentry-remove-organization' organization.slug %}" class="btn btn-danger">{% trans "Remove Organization" %}</a>
        </div>
        <h5>Remove Organization</h5>
        <p class="help-block" style="margin-top: -10px">Removing an organization cannot be undone.</p>
      </div>
    {% endif %}

    <fieldset class="form-actions">
<<<<<<< HEAD
      <p><button type="submit" class="btn btn-primary btn-lg">{% trans "Save Changes" %}</button></p>
=======
      {% if ACCESS.org_delete %}
        <a href="{% url 'sentry-remove-organization' organization.slug %}" class="btn btn-danger">{% trans "Remove Organization" %}</a>
      {% endif %}
      <button type="submit" class="btn btn-primary">{% trans "Save Changes" %}</button>
>>>>>>> b4cfcafd
    </fieldset>
  </form>
  <div class="box-content">
</div>
{% endblock %}<|MERGE_RESOLUTION|>--- conflicted
+++ resolved
@@ -26,7 +26,7 @@
       {% endfor %}
     </fieldset>
 
-    {% if ACCESS.is_owner and ACCESS.is_global %}
+    {% if ACCESS.org_delete %}
       <div class="form-group">
         <div class="pull-right" style="margin-top: 2px">
           <a href="{% url 'sentry-remove-organization' organization.slug %}" class="btn btn-danger">{% trans "Remove Organization" %}</a>
@@ -37,14 +37,7 @@
     {% endif %}
 
     <fieldset class="form-actions">
-<<<<<<< HEAD
       <p><button type="submit" class="btn btn-primary btn-lg">{% trans "Save Changes" %}</button></p>
-=======
-      {% if ACCESS.org_delete %}
-        <a href="{% url 'sentry-remove-organization' organization.slug %}" class="btn btn-danger">{% trans "Remove Organization" %}</a>
-      {% endif %}
-      <button type="submit" class="btn btn-primary">{% trans "Save Changes" %}</button>
->>>>>>> b4cfcafd
     </fieldset>
   </form>
   <div class="box-content">
