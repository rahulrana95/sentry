# -*- coding: utf-8 -*-

from __future__ import absolute_import

from sentry.models import (
    OrganizationMember, OrganizationMemberTeam, Project, ProjectTeam,
    Release, ReleaseProject, Team
)
from sentry.testutils import TestCase


class TeamTest(TestCase):
    def test_global_member(self):
        user = self.create_user()
        org = self.create_organization(owner=user)
        team = self.create_team(organization=org)
        member = OrganizationMember.objects.get(
            user=user,
            organization=org,
        )
        OrganizationMemberTeam.objects.create(
            organizationmember=member,
            team=team,
        )
        assert list(team.member_set.all()) == [member]

    def test_inactive_global_member(self):
        user = self.create_user()
        org = self.create_organization(owner=user)
        team = self.create_team(organization=org)
        OrganizationMember.objects.get(
            user=user,
            organization=org,
        )

        assert list(team.member_set.all()) == []

    def test_active_basic_member(self):
        user = self.create_user()
        org = self.create_organization(owner=user)
        team = self.create_team(organization=org)
        user2 = self.create_user('foo@example.com')
        member = self.create_member(
            user=user2,
            organization=org,
            role='member',
            teams=[team],
        )

        assert member in team.member_set.all()

    def test_teamless_basic_member(self):
        user = self.create_user()
        org = self.create_organization(owner=user)
        team = self.create_team(organization=org)
        user2 = self.create_user('foo@example.com')
        member = self.create_member(
            user=user2,
            organization=org,
            role='member',
            teams=[],
        )

        assert member not in team.member_set.all()


class TransferTest(TestCase):
    def test_simple(self):
        user = self.create_user()
        org = self.create_organization(name='foo', owner=user)
        org2 = self.create_organization(name='bar', owner=None)
        team = self.create_team(organization=org)
        project = self.create_project(team=team)
        user2 = self.create_user('foo@example.com')
        self.create_member(
            user=user2,
            organization=org,
            role='admin',
            teams=[team],
        )
        self.create_member(
            user=user2,
            organization=org2,
            role='member',
            teams=[],
        )
        team.transfer_to(org2)

        assert team.organization == org2
        team = Team.objects.unrestricted_unsafe().get(id=team.id)
        assert team.organization == org2

        project = Project.objects.unrestricted_unsafe().get(id=project.id)
        assert project.organization == org2

        # owner does not exist on new org, so should not be transferred
        assert not OrganizationMember.objects.filter(
            user=user,
            organization=org2,
        ).exists()

        # existing member should now have access
        member = OrganizationMember.objects.get(
            user=user2,
            organization=org2,
        )
        assert list(member.teams.all()) == [team]
        # role should not automatically upgrade
        assert member.role == 'member'

        # old member row should still exist
        assert OrganizationMember.objects.filter(
            user=user2,
            organization=org,
        ).exists()

        # no references to old org for this team should exist
        assert not OrganizationMemberTeam.objects.filter(
            organizationmember__organization=org,
            team=team,
        ).exists()

    def test_existing_team(self):
        org = self.create_organization(name='foo')
        org2 = self.create_organization(name='bar')
        team = self.create_team(name='foo', organization=org)
        team2 = self.create_team(name='foo', organization=org2)
        project = self.create_project(team=team)
        team.transfer_to(org2)

        project = Project.objects.unrestricted_unsafe().get(id=project.id)
        assert project.team == team2
        assert ProjectTeam.objects.filter(project=project, team=team2).exists()

<<<<<<< HEAD
        assert not Team.objects.unrestricted_unsafe().filter(id=team.id).exists()
=======
        assert not Team.objects.filter(id=team.id).exists()

    def test_release_projects(self):
        user = self.create_user()
        org = self.create_organization(name='foo', owner=user)
        org2 = self.create_organization(name='bar', owner=None)
        team = self.create_team(organization=org)
        project = self.create_project(team=team)

        release = Release.objects.create(
            version='a' * 7,
            organization=org,
        )

        release.add_project(project)

        assert ReleaseProject.objects.filter(
            release=release,
            project=project,
        ).exists()

        team.transfer_to(org2)

        assert Release.objects.filter(id=release.id).exists()

        assert not ReleaseProject.objects.filter(
            release=release,
            project=project,
        ).exists()
>>>>>>> 43e5c16c
<|MERGE_RESOLUTION|>--- conflicted
+++ resolved
@@ -132,10 +132,7 @@
         assert project.team == team2
         assert ProjectTeam.objects.filter(project=project, team=team2).exists()
 
-<<<<<<< HEAD
         assert not Team.objects.unrestricted_unsafe().filter(id=team.id).exists()
-=======
-        assert not Team.objects.filter(id=team.id).exists()
 
     def test_release_projects(self):
         user = self.create_user()
@@ -163,5 +160,4 @@
         assert not ReleaseProject.objects.filter(
             release=release,
             project=project,
-        ).exists()
->>>>>>> 43e5c16c
+        ).exists()