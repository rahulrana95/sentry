from __future__ import absolute_import

from datetime import timedelta
from django.core.urlresolvers import reverse
from django.utils import timezone
from mock import patch

from sentry.models import Group, GroupBookmark, GroupSeen, GroupStatus
from sentry.testutils import APITestCase
from sentry.testutils.helpers import parse_link_header


class GroupListTest(APITestCase):
<<<<<<< HEAD
    def test_simple(self):
        project = self.project
        self.create_group(checksum='a' * 32)
        self.create_group(checksum='b' * 32)
=======
    def _parse_links(self, header):
        # links come in {url: {...attrs}}, but we need {rel: {...attrs}}
        links = {}
        for url, attrs in parse_link_header(header).iteritems():
            links[attrs['rel']] = attrs
            attrs['href'] = url
        return links

    def test_simple_pagination(self):
        project = self.project
        now = timezone.now()
        group1 = self.create_group(
            checksum='a' * 32,
            last_seen=now - timedelta(seconds=1),
        )
        group2 = self.create_group(
            checksum='b' * 32,
            last_seen=now,
        )
>>>>>>> 02c84012

        self.login_as(user=self.user)
        url = reverse('sentry-api-0-project-group-index', kwargs={
            'organization_slug': self.project.organization.slug,
            'project_slug': self.project.slug,
        })
        response = self.client.get(url + '?sort_by=date&limit=1', format='json')
        assert response.status_code == 200
        assert len(response.data) == 1
        assert response.data[0]['id'] == str(group2.id)

        links = self._parse_links(response['Link'])

        assert links['previous']['results'] == 'false'
        assert links['next']['results'] == 'true'

        print(links['next']['cursor'])
        response = self.client.get(links['next']['href'], format='json')
        assert response.status_code == 200
        assert len(response.data) == 1
        assert response.data[0]['id'] == str(group1.id)

        links = self._parse_links(response['Link'])

        assert links['previous']['results'] == 'true'
        assert links['next']['results'] == 'false'

        print(links['previous']['cursor'])
        response = self.client.get(links['previous']['href'], format='json')
        assert response.status_code == 200
        assert len(response.data) == 1
        assert response.data[0]['id'] == str(group2.id)

        links = self._parse_links(response['Link'])

        assert links['previous']['results'] == 'false'
        assert links['next']['results'] == 'true'

        print(links['previous']['cursor'])
        response = self.client.get(links['previous']['href'], format='json')
        assert response.status_code == 200
        assert len(response.data) == 0

        group3 = self.create_group(
            checksum='c' * 32,
            last_seen=now + timedelta(seconds=1),
        )

        links = self._parse_links(response['Link'])

        assert links['previous']['results'] == 'false'
        assert links['next']['results'] == 'true'

        print(links['previous']['cursor'])
        response = self.client.get(links['previous']['href'], format='json')
        assert response.status_code == 200
        assert len(response.data) == 1
        assert response.data[0]['id'] == str(group3.id)


class GroupUpdateTest(APITestCase):
    def test_global_resolve(self):
        group1 = self.create_group(checksum='a' * 32, status=GroupStatus.RESOLVED)
        group2 = self.create_group(checksum='b' * 32, status=GroupStatus.UNRESOLVED)
        group3 = self.create_group(checksum='c' * 32, status=GroupStatus.MUTED)
        group4 = self.create_group(
            project=self.create_project(slug='foo'),
            checksum='b' * 32, status=GroupStatus.UNRESOLVED)

        self.login_as(user=self.user)
        url = reverse('sentry-api-0-project-group-index', kwargs={
            'organization_slug': self.project.organization.slug,
            'project_slug': self.project.slug,
        })
        response = self.client.put(url + '?status=unresolved', data={
            'status': 'resolved',
        }, format='json')
        assert response.status_code == 200
        assert response.data == {
            'status': 'resolved',
        }

        # the previously resolved entry should not be included
        new_group1 = Group.objects.get(id=group1.id)
        assert new_group1.status == GroupStatus.RESOLVED
        assert new_group1.resolved_at is None

        new_group2 = Group.objects.get(id=group2.id)
        assert new_group2.status == GroupStatus.RESOLVED
        assert new_group2.resolved_at is not None

        # the muted entry should not be included
        new_group3 = Group.objects.get(id=group3.id)
        assert new_group3.status == GroupStatus.MUTED
        assert new_group3.resolved_at is None

        new_group4 = Group.objects.get(id=group4.id)
        assert new_group4.status == GroupStatus.UNRESOLVED
        assert new_group4.resolved_at is None

    def test_selective_status_update(self):
        project = self.project
        group1 = self.create_group(checksum='a' * 32, status=GroupStatus.RESOLVED)
        group2 = self.create_group(checksum='b' * 32, status=GroupStatus.UNRESOLVED)
        group3 = self.create_group(checksum='c' * 32, status=GroupStatus.MUTED)
        group4 = self.create_group(
            project=self.create_project(slug='foo'),
            checksum='b' * 32, status=GroupStatus.UNRESOLVED)

        self.login_as(user=self.user)
        url = '{url}?id={group1.id}&id={group2.id}&group4={group4.id}'.format(
            url=reverse('sentry-api-0-project-group-index', kwargs={
                'organization_slug': self.project.organization.slug,
                'project_slug': self.project.slug,
            }),
            group1=group1,
            group2=group2,
            group4=group4,
        )
        response = self.client.put(url, data={
            'status': 'resolved',
        }, format='json')
        assert response.status_code == 200
        assert response.data == {
            'status': 'resolved',
        }

        new_group1 = Group.objects.get(id=group1.id)
        assert new_group1.resolved_at is None

        new_group2 = Group.objects.get(id=group2.id)
        assert new_group2.resolved_at is not None
        assert new_group2.status == GroupStatus.RESOLVED

        new_group3 = Group.objects.get(id=group3.id)
        assert new_group3.resolved_at is None
        assert new_group3.status == GroupStatus.MUTED

        new_group4 = Group.objects.get(id=group4.id)
        assert new_group4.resolved_at is None
        assert new_group4.status == GroupStatus.UNRESOLVED

    def test_set_bookmarked(self):
        project = self.project
        group1 = self.create_group(checksum='a' * 32, status=GroupStatus.RESOLVED)
        group2 = self.create_group(checksum='b' * 32, status=GroupStatus.UNRESOLVED)
        group3 = self.create_group(checksum='c' * 32, status=GroupStatus.MUTED)
        group4 = self.create_group(
            project=self.create_project(slug='foo'),
            checksum='b' * 32, status=GroupStatus.UNRESOLVED)

        self.login_as(user=self.user)
        url = '{url}?id={group1.id}&id={group2.id}&group4={group4.id}'.format(
            url=reverse('sentry-api-0-project-group-index', kwargs={
                'organization_slug': self.project.organization.slug,
                'project_slug': self.project.slug,
            }),
            group1=group1,
            group2=group2,
            group4=group4,
        )
        response = self.client.put(url, data={
            'isBookmarked': 'true',
        }, format='json')
        assert response.status_code == 200
        assert response.data == {
            'isBookmarked': True,
        }

        bookmark1 = GroupBookmark.objects.filter(group=group1, user=self.user)
        assert bookmark1.exists()

        bookmark2 = GroupBookmark.objects.filter(group=group2, user=self.user)
        assert bookmark2.exists()

        bookmark3 = GroupBookmark.objects.filter(group=group3, user=self.user)
        assert not bookmark3.exists()

        bookmark4 = GroupBookmark.objects.filter(group=group4, user=self.user)
        assert not bookmark4.exists()

    def test_set_has_seen(self):
        project = self.project
        group1 = self.create_group(checksum='a' * 32, status=GroupStatus.RESOLVED)
        group2 = self.create_group(checksum='b' * 32, status=GroupStatus.UNRESOLVED)
        group3 = self.create_group(checksum='c' * 32, status=GroupStatus.MUTED)
        group4 = self.create_group(
            project=self.create_project(slug='foo'),
            checksum='b' * 32, status=GroupStatus.UNRESOLVED)

        self.login_as(user=self.user)
        url = '{url}?id={group1.id}&id={group2.id}&group4={group4.id}'.format(
            url=reverse('sentry-api-0-project-group-index', kwargs={
                'organization_slug': self.project.organization.slug,
                'project_slug': self.project.slug,
            }),
            group1=group1,
            group2=group2,
            group4=group4,
        )
        response = self.client.put(url, data={
            'hasSeen': 'true',
        }, format='json')
        assert response.status_code == 200
        assert response.data == {
            'hasSeen': True,
        }

        r1 = GroupSeen.objects.filter(group=group1, user=self.user)
        assert r1.exists()

        r2 = GroupSeen.objects.filter(group=group2, user=self.user)
        assert r2.exists()

        r3 = GroupSeen.objects.filter(group=group3, user=self.user)
        assert not r3.exists()

        r4 = GroupSeen.objects.filter(group=group4, user=self.user)
        assert not r4.exists()

    @patch('sentry.api.endpoints.project_group_index.merge_group')
    def test_merge(self, merge_group):
        project = self.project
        group1 = self.create_group(checksum='a' * 32, times_seen=1)
        group2 = self.create_group(checksum='b' * 32, times_seen=50)
        group3 = self.create_group(checksum='c' * 32, times_seen=2)
        group4 = self.create_group(checksum='d' * 32)

        self.login_as(user=self.user)
        url = '{url}?id={group1.id}&id={group2.id}&id={group3.id}'.format(
            url=reverse('sentry-api-0-project-group-index', kwargs={
                'organization_slug': self.project.organization.slug,
                'project_slug': self.project.slug,
            }),
            group1=group1,
            group2=group2,
            group3=group3,
        )
        response = self.client.put(url, data={
            'merge': '1',
        }, format='json')
        assert response.status_code == 200
        assert response.data == {
            'merge': True,
        }

        assert len(merge_group.mock_calls) == 2
        merge_group.delay.assert_any_call(from_object_id=group1.id, to_object_id=group2.id)
        merge_group.delay.assert_any_call(from_object_id=group3.id, to_object_id=group2.id)


class GroupDeleteTest(APITestCase):
    def test_global_is_forbidden(self):
        project = self.project
        self.login_as(user=self.user)
        url = reverse('sentry-api-0-project-group-index', kwargs={
            'organization_slug': self.project.organization.slug,
            'project_slug': self.project.slug,
        })
        response = self.client.delete(url, data={
            'status': 'resolved',
        }, format='json')
        assert response.status_code == 400

    def test_delete_by_id(self):
        project = self.project
        group1 = self.create_group(checksum='a' * 32, status=GroupStatus.RESOLVED)
        group2 = self.create_group(checksum='b' * 32, status=GroupStatus.UNRESOLVED)
        group3 = self.create_group(checksum='c' * 32, status=GroupStatus.MUTED)
        group4 = self.create_group(
            project=self.create_project(slug='foo'),
            checksum='b' * 32, status=GroupStatus.UNRESOLVED)

        self.login_as(user=self.user)
        url = '{url}?id={group1.id}&id={group2.id}&group4={group4.id}'.format(
            url=reverse('sentry-api-0-project-group-index', kwargs={
                'organization_slug': self.project.organization.slug,
                'project_slug': self.project.slug,
            }),
            group1=group1,
            group2=group2,
            group4=group4,
        )

        with self.tasks():
            response = self.client.delete(url, format='json')

        assert response.status_code == 204

        new_group1 = Group.objects.filter(id=group1.id)
        assert not new_group1.exists()

        new_group2 = Group.objects.filter(id=group2.id)
        assert not new_group2.exists()

        new_group3 = Group.objects.filter(id=group3.id)
        assert new_group3.exists()

        new_group4 = Group.objects.filter(id=group4.id)
        assert new_group4.exists()<|MERGE_RESOLUTION|>--- conflicted
+++ resolved
@@ -11,12 +11,6 @@
 
 
 class GroupListTest(APITestCase):
-<<<<<<< HEAD
-    def test_simple(self):
-        project = self.project
-        self.create_group(checksum='a' * 32)
-        self.create_group(checksum='b' * 32)
-=======
     def _parse_links(self, header):
         # links come in {url: {...attrs}}, but we need {rel: {...attrs}}
         links = {}
@@ -36,7 +30,6 @@
             checksum='b' * 32,
             last_seen=now,
         )
->>>>>>> 02c84012
 
         self.login_as(user=self.user)
         url = reverse('sentry-api-0-project-group-index', kwargs={
