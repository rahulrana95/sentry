--- conflicted
+++ resolved
@@ -11,11 +11,7 @@
     "babel-loader": "^7.1.2",
     "babel-plugin-add-module-exports": "^0.2.1",
     "babel-plugin-dynamic-import-node": "^1.0.2",
-<<<<<<< HEAD
-    "babel-plugin-emotion": "^7.3.2",
-=======
     "babel-plugin-emotion": "^8.0.2-11",
->>>>>>> c0024691
     "babel-plugin-idx": "^1.5.1",
     "babel-plugin-lodash": "^3.2.11",
     "babel-plugin-transform-builtin-extend": "^1.1.0",
@@ -33,17 +29,11 @@
     "crypto-js": "3.1.5",
     "css-loader": "^0.28.2",
     "diff": "^3.3.0",
-<<<<<<< HEAD
-    "emotion": "8",
-    "enzyme-to-json": "^1.5.1",
-    "extract-text-webpack-plugin": "2.0.0-beta.5",
-=======
     "emotion": "^8.0.2-12",
     "emotion-theming": "^8.0.2-10",
     "enzyme-adapter-react-15": "^1.0.5",
     "enzyme-to-json": "3.2.2",
     "extract-text-webpack-plugin": "^3.0.0",
->>>>>>> c0024691
     "file-loader": "0.8.4",
     "gettext-parser": "1.1.1",
     "grid-emotion": "^2.1.0",
@@ -78,14 +68,9 @@
     "react-bootstrap": "^0.29.5",
     "react-code-input": "1.0.8",
     "react-document-title": "1.0.4",
-<<<<<<< HEAD
-    "react-dom": "15.3.2",
-    "react-emotion": "^7.3.2",
-=======
     "react-dom": "15.6.2",
     "react-emotion": "^8.0.2-12 ",
     "react-hot-loader": "^3.0.0-beta.7",
->>>>>>> c0024691
     "react-icon-base": "^2.0.4",
     "react-lazy-load": "3.0.10",
     "react-mentions": "^1.0.0",
@@ -97,13 +82,9 @@
     "select2": "3.5.1",
     "sprintf-js": "1.0.3",
     "style-loader": "0.12.4",
-<<<<<<< HEAD
-    "theming": "^1.1.0",
-=======
     "svg-sprite-loader": "^3.4.1",
     "svgo": "^1.0.3",
     "svgo-loader": "^2.1.0",
->>>>>>> c0024691
     "u2f-api": "0.2.3",
     "url-loader": "0.5.6",
     "webpack": "^3.5.6",
@@ -165,19 +146,11 @@
     "eslint-import-resolver-webpack": "^0.8.3",
     "eslint-plugin-getsentry": "1.0.0",
     "eslint-plugin-import": "^2.7.0",
-<<<<<<< HEAD
-    "eslint-plugin-react": "6.10.3",
-    "grid-emotion": "^2.0.0",
-    "jest": "^19.0.2",
-    "phantomjs-prebuilt": "2.1.14",
-    "prettier": "1.2.2",
-=======
     "eslint-plugin-react": "7.4.0",
     "jest": "21.2.1",
     "jest-glamor-react": "^3.1.2",
     "prettier": "1.7.4",
     "react-test-renderer": "15.6.2",
->>>>>>> c0024691
     "sinon": "1.17.2",
     "sinon-chai": "2.8.0",
     "webpack-dev-server": "^2.7.1"
